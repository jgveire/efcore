<?xml version="1.0" encoding="utf-8"?>
<Dependencies>
  <ProductDependencies>
    <Dependency Name="Microsoft.CSharp" Version="4.6.0-preview5.19214.16" CoherentParentDependency="Microsoft.NETCore.App">
      <Uri>https://github.com/dotnet/corefx</Uri>
      <Sha>81e0e2cb79e272e6e270c6562017b64f9c773e99</Sha>
    </Dependency>
<<<<<<< HEAD
    <Dependency Name="Microsoft.DotNet.PlatformAbstractions" Version="3.0.0-preview4-27615-11" CoherentParentDependency="Microsoft.Extensions.Logging">
      <Uri>https://github.com/dotnet/core-setup</Uri>
      <Sha>ee54d4cbd2b305eadf6f341bdc9d4abccdb50559</Sha>
    </Dependency>
    <Dependency Name="Microsoft.Extensions.Caching.Memory" Version="3.0.0-preview4.19216.2">
      <Uri>https://github.com/aspnet/Extensions</Uri>
      <Sha>fd0366daae4c9d47eba72ea6034002cbd7492018</Sha>
    </Dependency>
    <Dependency Name="Microsoft.Extensions.Configuration.EnvironmentVariables" Version="3.0.0-preview4.19216.2">
      <Uri>https://github.com/aspnet/Extensions</Uri>
      <Sha>fd0366daae4c9d47eba72ea6034002cbd7492018</Sha>
    </Dependency>
    <Dependency Name="Microsoft.Extensions.Configuration.Json" Version="3.0.0-preview4.19216.2">
      <Uri>https://github.com/aspnet/Extensions</Uri>
      <Sha>fd0366daae4c9d47eba72ea6034002cbd7492018</Sha>
    </Dependency>
    <Dependency Name="Microsoft.Extensions.Configuration" Version="3.0.0-preview4.19216.2">
      <Uri>https://github.com/aspnet/Extensions</Uri>
      <Sha>fd0366daae4c9d47eba72ea6034002cbd7492018</Sha>
    </Dependency>
    <Dependency Name="Microsoft.Extensions.DependencyInjection" Version="3.0.0-preview4.19216.2">
      <Uri>https://github.com/aspnet/Extensions</Uri>
      <Sha>fd0366daae4c9d47eba72ea6034002cbd7492018</Sha>
    </Dependency>
    <Dependency Name="Microsoft.Extensions.DependencyModel" Version="3.0.0-preview4-27615-11" CoherentParentDependency="Microsoft.Extensions.Logging">
      <Uri>https://github.com/dotnet/core-setup</Uri>
      <Sha>ee54d4cbd2b305eadf6f341bdc9d4abccdb50559</Sha>
    </Dependency>
    <Dependency Name="Microsoft.Extensions.HostFactoryResolver.Sources" Version="3.0.0-preview4.19216.2">
      <Uri>https://github.com/aspnet/Extensions</Uri>
      <Sha>fd0366daae4c9d47eba72ea6034002cbd7492018</Sha>
    </Dependency>
    <Dependency Name="Microsoft.Extensions.Logging" Version="3.0.0-preview4.19216.2">
      <Uri>https://github.com/aspnet/Extensions</Uri>
      <Sha>fd0366daae4c9d47eba72ea6034002cbd7492018</Sha>
=======
    <Dependency Name="Microsoft.DotNet.PlatformAbstractions" Version="3.0.0-preview5-27614-10" CoherentParentDependency="Microsoft.Extensions.Logging">
      <Uri>https://github.com/dotnet/core-setup</Uri>
      <Sha>f9decfe63aadb21139c048ce3ea43982982e5000</Sha>
    </Dependency>
    <Dependency Name="Microsoft.Extensions.Caching.Memory" Version="3.0.0-preview5.19215.4">
      <Uri>https://github.com/aspnet/Extensions</Uri>
      <Sha>29576111e3c324f7fc0a08256532c827d281834f</Sha>
    </Dependency>
    <Dependency Name="Microsoft.Extensions.Configuration.EnvironmentVariables" Version="3.0.0-preview5.19215.4">
      <Uri>https://github.com/aspnet/Extensions</Uri>
      <Sha>29576111e3c324f7fc0a08256532c827d281834f</Sha>
    </Dependency>
    <Dependency Name="Microsoft.Extensions.Configuration.Json" Version="3.0.0-preview5.19215.4">
      <Uri>https://github.com/aspnet/Extensions</Uri>
      <Sha>29576111e3c324f7fc0a08256532c827d281834f</Sha>
    </Dependency>
    <Dependency Name="Microsoft.Extensions.Configuration" Version="3.0.0-preview5.19215.4">
      <Uri>https://github.com/aspnet/Extensions</Uri>
      <Sha>29576111e3c324f7fc0a08256532c827d281834f</Sha>
    </Dependency>
    <Dependency Name="Microsoft.Extensions.DependencyInjection" Version="3.0.0-preview5.19215.4">
      <Uri>https://github.com/aspnet/Extensions</Uri>
      <Sha>29576111e3c324f7fc0a08256532c827d281834f</Sha>
    </Dependency>
    <Dependency Name="Microsoft.Extensions.DependencyModel" Version="3.0.0-preview5-27614-10" CoherentParentDependency="Microsoft.Extensions.Logging">
      <Uri>https://github.com/dotnet/core-setup</Uri>
      <Sha>f9decfe63aadb21139c048ce3ea43982982e5000</Sha>
    </Dependency>
    <Dependency Name="Microsoft.Extensions.HostFactoryResolver.Sources" Version="3.0.0-preview5.19215.4">
      <Uri>https://github.com/aspnet/Extensions</Uri>
      <Sha>29576111e3c324f7fc0a08256532c827d281834f</Sha>
    </Dependency>
    <Dependency Name="Microsoft.Extensions.Logging" Version="3.0.0-preview5.19215.4">
      <Uri>https://github.com/aspnet/Extensions</Uri>
      <Sha>29576111e3c324f7fc0a08256532c827d281834f</Sha>
>>>>>>> c7f36e36
    </Dependency>
    <Dependency Name="Microsoft.NETCore.Platforms" Version="3.0.0-preview5.19214.16" CoherentParentDependency="Microsoft.NETCore.App">
      <Uri>https://github.com/dotnet/corefx</Uri>
      <Sha>81e0e2cb79e272e6e270c6562017b64f9c773e99</Sha>
    </Dependency>
<<<<<<< HEAD
    <Dependency Name="Microsoft.NETCore.App" Version="3.0.0-preview4-27615-11" CoherentParentDependency="Microsoft.Extensions.Logging">
      <Uri>https://github.com/dotnet/core-setup</Uri>
      <Sha>ee54d4cbd2b305eadf6f341bdc9d4abccdb50559</Sha>
=======
    <Dependency Name="Microsoft.NETCore.App" Version="3.0.0-preview5-27614-10" CoherentParentDependency="Microsoft.Extensions.Logging">
      <Uri>https://github.com/dotnet/core-setup</Uri>
      <Sha>f9decfe63aadb21139c048ce3ea43982982e5000</Sha>
>>>>>>> c7f36e36
    </Dependency>
    <Dependency Name="System.Collections.Immutable" Version="1.6.0-preview5.19214.16" CoherentParentDependency="Microsoft.NETCore.App">
      <Uri>https://github.com/dotnet/corefx</Uri>
      <Sha>81e0e2cb79e272e6e270c6562017b64f9c773e99</Sha>
    </Dependency>
    <Dependency Name="System.ComponentModel.Annotations" Version="4.6.0-preview5.19214.16" CoherentParentDependency="Microsoft.NETCore.App">
      <Uri>https://github.com/dotnet/corefx</Uri>
      <Sha>81e0e2cb79e272e6e270c6562017b64f9c773e99</Sha>
    </Dependency>
    <Dependency Name="System.Data.SqlClient" Version="4.7.0-preview5.19214.16" CoherentParentDependency="Microsoft.NETCore.App">
      <Uri>https://github.com/dotnet/corefx</Uri>
      <Sha>81e0e2cb79e272e6e270c6562017b64f9c773e99</Sha>
    </Dependency>
    <Dependency Name="System.Diagnostics.DiagnosticSource" Version="4.6.0-preview5.19214.16" CoherentParentDependency="Microsoft.NETCore.App">
      <Uri>https://github.com/dotnet/corefx</Uri>
      <Sha>81e0e2cb79e272e6e270c6562017b64f9c773e99</Sha>
    </Dependency>
  </ProductDependencies>
  <ToolsetDependencies>
    <Dependency Name="Microsoft.DotNet.Arcade.Sdk" Version="1.0.0-beta.19215.12">
      <Uri>https://github.com/dotnet/arcade</Uri>
      <Sha>517bf671ea342965d007aa48f5bfd4926e58d582</Sha>
    </Dependency>
  </ToolsetDependencies>
</Dependencies><|MERGE_RESOLUTION|>--- conflicted
+++ resolved
@@ -5,43 +5,6 @@
       <Uri>https://github.com/dotnet/corefx</Uri>
       <Sha>81e0e2cb79e272e6e270c6562017b64f9c773e99</Sha>
     </Dependency>
-<<<<<<< HEAD
-    <Dependency Name="Microsoft.DotNet.PlatformAbstractions" Version="3.0.0-preview4-27615-11" CoherentParentDependency="Microsoft.Extensions.Logging">
-      <Uri>https://github.com/dotnet/core-setup</Uri>
-      <Sha>ee54d4cbd2b305eadf6f341bdc9d4abccdb50559</Sha>
-    </Dependency>
-    <Dependency Name="Microsoft.Extensions.Caching.Memory" Version="3.0.0-preview4.19216.2">
-      <Uri>https://github.com/aspnet/Extensions</Uri>
-      <Sha>fd0366daae4c9d47eba72ea6034002cbd7492018</Sha>
-    </Dependency>
-    <Dependency Name="Microsoft.Extensions.Configuration.EnvironmentVariables" Version="3.0.0-preview4.19216.2">
-      <Uri>https://github.com/aspnet/Extensions</Uri>
-      <Sha>fd0366daae4c9d47eba72ea6034002cbd7492018</Sha>
-    </Dependency>
-    <Dependency Name="Microsoft.Extensions.Configuration.Json" Version="3.0.0-preview4.19216.2">
-      <Uri>https://github.com/aspnet/Extensions</Uri>
-      <Sha>fd0366daae4c9d47eba72ea6034002cbd7492018</Sha>
-    </Dependency>
-    <Dependency Name="Microsoft.Extensions.Configuration" Version="3.0.0-preview4.19216.2">
-      <Uri>https://github.com/aspnet/Extensions</Uri>
-      <Sha>fd0366daae4c9d47eba72ea6034002cbd7492018</Sha>
-    </Dependency>
-    <Dependency Name="Microsoft.Extensions.DependencyInjection" Version="3.0.0-preview4.19216.2">
-      <Uri>https://github.com/aspnet/Extensions</Uri>
-      <Sha>fd0366daae4c9d47eba72ea6034002cbd7492018</Sha>
-    </Dependency>
-    <Dependency Name="Microsoft.Extensions.DependencyModel" Version="3.0.0-preview4-27615-11" CoherentParentDependency="Microsoft.Extensions.Logging">
-      <Uri>https://github.com/dotnet/core-setup</Uri>
-      <Sha>ee54d4cbd2b305eadf6f341bdc9d4abccdb50559</Sha>
-    </Dependency>
-    <Dependency Name="Microsoft.Extensions.HostFactoryResolver.Sources" Version="3.0.0-preview4.19216.2">
-      <Uri>https://github.com/aspnet/Extensions</Uri>
-      <Sha>fd0366daae4c9d47eba72ea6034002cbd7492018</Sha>
-    </Dependency>
-    <Dependency Name="Microsoft.Extensions.Logging" Version="3.0.0-preview4.19216.2">
-      <Uri>https://github.com/aspnet/Extensions</Uri>
-      <Sha>fd0366daae4c9d47eba72ea6034002cbd7492018</Sha>
-=======
     <Dependency Name="Microsoft.DotNet.PlatformAbstractions" Version="3.0.0-preview5-27614-10" CoherentParentDependency="Microsoft.Extensions.Logging">
       <Uri>https://github.com/dotnet/core-setup</Uri>
       <Sha>f9decfe63aadb21139c048ce3ea43982982e5000</Sha>
@@ -77,21 +40,14 @@
     <Dependency Name="Microsoft.Extensions.Logging" Version="3.0.0-preview5.19215.4">
       <Uri>https://github.com/aspnet/Extensions</Uri>
       <Sha>29576111e3c324f7fc0a08256532c827d281834f</Sha>
->>>>>>> c7f36e36
     </Dependency>
     <Dependency Name="Microsoft.NETCore.Platforms" Version="3.0.0-preview5.19214.16" CoherentParentDependency="Microsoft.NETCore.App">
       <Uri>https://github.com/dotnet/corefx</Uri>
       <Sha>81e0e2cb79e272e6e270c6562017b64f9c773e99</Sha>
     </Dependency>
-<<<<<<< HEAD
-    <Dependency Name="Microsoft.NETCore.App" Version="3.0.0-preview4-27615-11" CoherentParentDependency="Microsoft.Extensions.Logging">
-      <Uri>https://github.com/dotnet/core-setup</Uri>
-      <Sha>ee54d4cbd2b305eadf6f341bdc9d4abccdb50559</Sha>
-=======
     <Dependency Name="Microsoft.NETCore.App" Version="3.0.0-preview5-27614-10" CoherentParentDependency="Microsoft.Extensions.Logging">
       <Uri>https://github.com/dotnet/core-setup</Uri>
       <Sha>f9decfe63aadb21139c048ce3ea43982982e5000</Sha>
->>>>>>> c7f36e36
     </Dependency>
     <Dependency Name="System.Collections.Immutable" Version="1.6.0-preview5.19214.16" CoherentParentDependency="Microsoft.NETCore.App">
       <Uri>https://github.com/dotnet/corefx</Uri>
