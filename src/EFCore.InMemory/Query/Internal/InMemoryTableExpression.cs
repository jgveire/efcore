--- conflicted
+++ resolved
@@ -27,13 +27,10 @@
         {
             return this;
         }
-<<<<<<< HEAD
-=======
 
         public virtual void Print(ExpressionPrinter expressionPrinter)
         {
             expressionPrinter.Append(nameof(InMemoryTableExpression) + ": Entity: " + EntityType.DisplayName());
         }
->>>>>>> b9f518ea
     }
 }