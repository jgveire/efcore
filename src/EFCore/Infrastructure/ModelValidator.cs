﻿// Copyright (c) .NET Foundation. All rights reserved.
// Licensed under the Apache License, Version 2.0. See License.txt in the project root for license information.

using System;
using System.Collections;
using System.Collections.Generic;
using System.Linq;
using System.Reflection;
using JetBrains.Annotations;
using Microsoft.EntityFrameworkCore.ChangeTracking.Internal;
using Microsoft.EntityFrameworkCore.Diagnostics;
using Microsoft.EntityFrameworkCore.Internal;
using Microsoft.EntityFrameworkCore.Metadata;
using Microsoft.EntityFrameworkCore.Metadata.Internal;
using Microsoft.EntityFrameworkCore.Utilities;
using Microsoft.Extensions.DependencyInjection;

namespace Microsoft.EntityFrameworkCore.Infrastructure
{
    /// <summary>
    ///     <para>
    ///         The validator that enforces core rules common for all providers.
    ///     </para>
    ///     <para>
    ///         The service lifetime is <see cref="ServiceLifetime.Singleton" />. This means a single instance
    ///         is used by many <see cref="DbContext" /> instances. The implementation must be thread-safe.
    ///         This service cannot depend on services registered as <see cref="ServiceLifetime.Scoped" />.
    ///     </para>
    /// </summary>
    public class ModelValidator : IModelValidator
    {
        private static readonly IEnumerable<string> _dictionaryProperties =
            typeof(IDictionary<string, object>).GetRuntimeProperties().Select(e => e.Name);

        /// <summary>
        ///     Creates a new instance of <see cref="ModelValidator" />.
        /// </summary>
        /// <param name="dependencies"> Parameter object containing dependencies for this service. </param>
        public ModelValidator([NotNull] ModelValidatorDependencies dependencies)
        {
            Check.NotNull(dependencies, nameof(dependencies));

            Dependencies = dependencies;
        }

        /// <summary>
        ///     Dependencies used to create a <see cref="ModelValidator" />
        /// </summary>
        protected virtual ModelValidatorDependencies Dependencies { get; }

        /// <inheritdoc />
        public virtual void Validate(IModel model, IDiagnosticsLogger<DbLoggerCategory.Model.Validation> logger)
        {
            ((Model)model).IsValidated = true;

            ValidateNoShadowEntities(model, logger);
            ValidateIgnoredMembers(model, logger);
            ValidatePropertyMapping(model, logger);
            ValidateRelationships(model, logger);
            ValidateDefiningNavigations(model, logger);
            ValidateOwnership(model, logger);
            ValidateNonNullPrimaryKeys(model, logger);
            ValidateNoShadowKeys(model, logger);
            ValidateNoMutableKeys(model, logger);
            ValidateNoCycles(model, logger);
            ValidateClrInheritance(model, logger);
            ValidateInheritanceMapping(model, logger);
            ValidateChangeTrackingStrategy(model, logger);
            ValidateForeignKeys(model, logger);
            ValidateFieldMapping(model, logger);
            ValidateQueryFilters(model, logger);
            ValidateData(model, logger);
            ValidateTypeMappings(model, logger);
            LogShadowProperties(model, logger);
        }

        /// <summary>
        ///     Validates relationships.
        /// </summary>
        /// <param name="model"> The model. </param>
        /// <param name="logger"> The logger to use. </param>
        protected virtual void ValidateRelationships(
            [NotNull] IModel model,
            [NotNull] IDiagnosticsLogger<DbLoggerCategory.Model.Validation> logger)
        {
            Check.NotNull(model, nameof(model));

            foreach (var entityType in model.GetEntityTypes())
            {
                foreach (var foreignKey in entityType.GetDeclaredForeignKeys())
                {
                    if (foreignKey.IsUnique
                        && foreignKey is IConventionForeignKey concreteFk
                        && concreteFk.GetPrincipalEndConfigurationSource() == null)
                    {
                        throw new InvalidOperationException(
                            CoreStrings.AmbiguousOneToOneRelationship(
                                foreignKey.DeclaringEntityType.DisplayName()
                                + (foreignKey.DependentToPrincipal == null
                                    ? ""
                                    : "." + foreignKey.DependentToPrincipal.Name),
                                foreignKey.PrincipalEntityType.DisplayName()
                                + (foreignKey.PrincipalToDependent == null
                                    ? ""
                                    : "." + foreignKey.PrincipalToDependent.Name)));
                    }
                }

                foreach (var skipNavigation in entityType.GetDeclaredSkipNavigations())
                {
                    if (!skipNavigation.IsCollection)
                    {
                        throw new InvalidOperationException(
                            CoreStrings.SkipNavigationNonCollection(
                                skipNavigation.Name, skipNavigation.DeclaringEntityType.DisplayName()));
                    }

                    if (skipNavigation.ForeignKey == null)
                    {
                        throw new InvalidOperationException(
                            CoreStrings.SkipNavigationNoForeignKey(
                                skipNavigation.Name, skipNavigation.DeclaringEntityType.DisplayName()));
                    }

                    if (skipNavigation.Inverse == null)
                    {
                        throw new InvalidOperationException(
                            CoreStrings.SkipNavigationNoInverse(
                                skipNavigation.Name, skipNavigation.DeclaringEntityType.DisplayName()));
                    }
                }
            }
        }

        /// <summary>
        ///     Validates property mappings.
        /// </summary>
        /// <param name="model"> The model. </param>
        /// <param name="logger"> The logger to use. </param>
        protected virtual void ValidatePropertyMapping(
            [NotNull] IModel model,
            [NotNull] IDiagnosticsLogger<DbLoggerCategory.Model.Validation> logger)
        {
            Check.NotNull(model, nameof(model));

            if (!(model is IConventionModel conventionModel))
            {
                return;
            }

            foreach (var entityType in conventionModel.GetEntityTypes())
            {
                var unmappedProperty = entityType.GetDeclaredProperties().FirstOrDefault(
                    p => (!ConfigurationSource.Convention.Overrides(p.GetConfigurationSource())
                            // Use a better condition of non-persisted properties when issue#14121 is implemented
                            || !p.IsImplicitlyCreated())
                        && p.FindTypeMapping() == null);

                if (unmappedProperty != null)
                {
                    throw new InvalidOperationException(
                        CoreStrings.PropertyNotMapped(
                            entityType.DisplayName(), unmappedProperty.Name, unmappedProperty.ClrType.ShortDisplayName()));
                }

                if (!entityType.HasClrType())
                {
                    continue;
                }

                var clrProperties = new HashSet<string>(StringComparer.Ordinal);

                var runtimeProperties = entityType.AsEntityType().GetRuntimeProperties();

                clrProperties.UnionWith(
                    runtimeProperties.Values
                        .Where(pi => pi.IsCandidateProperty(needsWrite: false))
                        .Select(pi => pi.GetSimpleMemberName()));

                clrProperties.ExceptWith(entityType.GetProperties().Select(p => p.Name));
                clrProperties.ExceptWith(entityType.GetNavigations().Select(p => p.Name));
                clrProperties.ExceptWith(entityType.GetSkipNavigations().Select(p => p.Name));
                clrProperties.ExceptWith(entityType.GetServiceProperties().Select(p => p.Name));
                if (entityType.IsPropertyBag)
                {
                    clrProperties.ExceptWith(_dictionaryProperties);
                }

                clrProperties.RemoveWhere(p => entityType.FindIgnoredConfigurationSource(p) != null);

                if (clrProperties.Count <= 0)
                {
                    continue;
                }

                foreach (var clrProperty in clrProperties)
                {
                    var actualProperty = runtimeProperties[clrProperty];
                    var propertyType = actualProperty.PropertyType;
                    var targetSequenceType = propertyType.TryGetSequenceType();

                    if (conventionModel.FindIgnoredConfigurationSource(propertyType.DisplayName()) != null
                        || targetSequenceType != null
                        && conventionModel.FindIgnoredConfigurationSource(targetSequenceType.DisplayName()) != null)
                    {
                        continue;
                    }

                    if (model.IsShared(propertyType)
                        || (targetSequenceType != null && model.IsShared(targetSequenceType)))
                    {
                        throw new InvalidOperationException(
                            CoreStrings.NonConfiguredNavigationToSharedType(actualProperty.Name, entityType.DisplayName()));
                    }

                    var targetType = FindCandidateNavigationPropertyType(actualProperty);

                    if ((targetType == null // Not a navigation
                            || targetSequenceType == null) // Not a collection navigation
                        && actualProperty.FindSetterProperty() == null) // No setter property
                    {
                        continue;
                    }

                    var isTargetWeakOrOwned
                        = targetType != null
                        && (conventionModel.HasEntityTypeWithDefiningNavigation(targetType)
                            || conventionModel.IsOwned(targetType));

                    if (targetType?.IsValidEntityType() == true
                        && (isTargetWeakOrOwned
                            || conventionModel.IsShared(targetType)
                            || conventionModel.FindEntityType(targetType) != null
                            || targetType.GetRuntimeProperties().Any(p => p.IsCandidateProperty())))
                    {
                        // ReSharper disable CheckForReferenceEqualityInstead.1
                        // ReSharper disable CheckForReferenceEqualityInstead.3
                        if ((!entityType.IsKeyless
                                || targetSequenceType == null)
                            && entityType.GetDerivedTypes().All(
                                dt => dt.GetDeclaredNavigations().FirstOrDefault(n => n.Name == actualProperty.GetSimpleMemberName())
                                    == null)
                            && (!isTargetWeakOrOwned
                                || (!targetType.Equals(entityType.ClrType)
                                    && (!entityType.IsInOwnershipPath(targetType)
                                        || (entityType.FindOwnership().PrincipalEntityType.ClrType.Equals(targetType)
                                            && targetSequenceType == null))
                                    && (!entityType.IsInDefinitionPath(targetType)
                                        || (entityType.DefiningEntityType.ClrType.Equals(targetType)
                                            && targetSequenceType == null)))))
                        {
                            if (conventionModel.IsOwned(entityType.ClrType)
                                && conventionModel.IsOwned(targetType))
                            {
                                throw new InvalidOperationException(
                                    CoreStrings.AmbiguousOwnedNavigation(
                                        entityType.DisplayName() + "." + actualProperty.Name, targetType.ShortDisplayName()));
                            }

                            throw new InvalidOperationException(
                                CoreStrings.NavigationNotAdded(
                                    entityType.DisplayName(), actualProperty.Name, propertyType.ShortDisplayName()));
                        }
                        // ReSharper restore CheckForReferenceEqualityInstead.3
                        // ReSharper restore CheckForReferenceEqualityInstead.1
                    }
                    else if (targetSequenceType == null && propertyType.IsInterface
                        || targetSequenceType?.IsInterface == true)
                    {
                        throw new InvalidOperationException(
                            CoreStrings.InterfacePropertyNotAdded(
                                entityType.DisplayName(), actualProperty.Name, propertyType.ShortDisplayName()));
                    }
                    else
                    {
                        throw new InvalidOperationException(
                            CoreStrings.PropertyNotAdded(
                                entityType.DisplayName(), actualProperty.Name, propertyType.ShortDisplayName()));
                    }
                }
            }
        }

        private Type FindCandidateNavigationPropertyType(PropertyInfo propertyInfo)
            => Dependencies.MemberClassifier.FindCandidateNavigationPropertyType(propertyInfo);

        /// <summary>
        ///     Validates that no attempt is made to ignore inherited properties.
        /// </summary>
        /// <param name="model"> The model. </param>
        /// <param name="logger"> The logger to use. </param>
        protected virtual void ValidateIgnoredMembers(
            [NotNull] IModel model,
            [NotNull] IDiagnosticsLogger<DbLoggerCategory.Model.Validation> logger)
        {
            Check.NotNull(model, nameof(model));

            if (!(model is IConventionModel conventionModel))
            {
                return;
            }

            foreach (var entityType in conventionModel.GetEntityTypes())
            {
                foreach (var ignoredMember in entityType.GetIgnoredMembers())
                {
                    if (entityType.FindIgnoredConfigurationSource(ignoredMember) != ConfigurationSource.Explicit)
                    {
                        continue;
                    }

                    var property = entityType.FindProperty(ignoredMember);
                    if (property != null)
                    {
                        if (property.DeclaringEntityType != entityType)
                        {
                            throw new InvalidOperationException(
                                CoreStrings.InheritedPropertyCannotBeIgnored(
                                    ignoredMember, entityType.DisplayName(), property.DeclaringEntityType.DisplayName()));
                        }

                        Check.DebugAssert(false, "Should never get here...");
                    }

                    var navigation = entityType.FindNavigation(ignoredMember);
                    if (navigation != null)
                    {
                        if (navigation.DeclaringEntityType != entityType)
                        {
                            throw new InvalidOperationException(
                                CoreStrings.InheritedPropertyCannotBeIgnored(
                                    ignoredMember, entityType.DisplayName(), navigation.DeclaringEntityType.DisplayName()));
                        }

                        Check.DebugAssert(false, "Should never get here...");
                    }

                    var skipNavigation = entityType.FindSkipNavigation(ignoredMember);
                    if (skipNavigation != null)
                    {
                        if (skipNavigation.DeclaringEntityType != entityType)
                        {
                            throw new InvalidOperationException(
                                CoreStrings.InheritedPropertyCannotBeIgnored(
                                    ignoredMember, entityType.DisplayName(), skipNavigation.DeclaringEntityType.DisplayName()));
                        }

                        Check.DebugAssert(false, "Should never get here...");
                    }

                    var serviceProperty = entityType.FindServiceProperty(ignoredMember);
                    if (serviceProperty != null)
                    {
                        if (serviceProperty.DeclaringEntityType != entityType)
                        {
                            throw new InvalidOperationException(
                                CoreStrings.InheritedPropertyCannotBeIgnored(
                                    ignoredMember, entityType.DisplayName(), serviceProperty.DeclaringEntityType.DisplayName()));
                        }

                        Check.DebugAssert(false, "Should never get here...");
                    }
                }
            }
        }

        /// <summary>
        ///     Validates that the model does not contain any entity types without a corresponding CLR type.
        /// </summary>
        /// <param name="model"> The model to validate. </param>
        /// <param name="logger"> The logger to use. </param>
        protected virtual void ValidateNoShadowEntities(
            [NotNull] IModel model,
            [NotNull] IDiagnosticsLogger<DbLoggerCategory.Model.Validation> logger)
        {
            Check.NotNull(model, nameof(model));

            var firstShadowEntity = model.GetEntityTypes().FirstOrDefault(entityType => !entityType.HasClrType());
            if (firstShadowEntity != null)
            {
                throw new InvalidOperationException(
                    CoreStrings.ShadowEntity(firstShadowEntity.DisplayName()));
            }
        }

        /// <summary>
        ///     Validates the mapping/configuration of shadow keys in the model.
        /// </summary>
        /// <param name="model"> The model to validate. </param>
        /// <param name="logger"> The logger to use. </param>
        protected virtual void ValidateNoShadowKeys(
            [NotNull] IModel model,
            [NotNull] IDiagnosticsLogger<DbLoggerCategory.Model.Validation> logger)
        {
            Check.NotNull(model, nameof(model));

            foreach (IConventionEntityType entityType in model.GetEntityTypes().Where(t => t.ClrType != null))
            {
                foreach (var key in entityType.GetDeclaredKeys())
                {
                    if (key.Properties.Any(p => p.IsImplicitlyCreated())
                        && ConfigurationSource.Convention.Overrides(key.GetConfigurationSource())
                        && !key.IsPrimaryKey())
                    {
                        var referencingFk = key.GetReferencingForeignKeys().FirstOrDefault();

                        if (referencingFk != null)
                        {
                            throw new InvalidOperationException(
                                CoreStrings.ReferencedShadowKey(
                                    referencingFk.DeclaringEntityType.DisplayName()
                                    + (referencingFk.DependentToPrincipal == null
                                        ? ""
                                        : "." + referencingFk.DependentToPrincipal.Name),
                                    entityType.DisplayName()
                                    + (referencingFk.PrincipalToDependent == null
                                        ? ""
                                        : "." + referencingFk.PrincipalToDependent.Name),
                                    referencingFk.Properties.Format(includeTypes: true),
                                    entityType.FindPrimaryKey().Properties.Format(includeTypes: true)));
                        }
                    }
                }
            }
        }

        /// <summary>
        ///     Validates the mapping/configuration of mutable in the model.
        /// </summary>
        /// <param name="model"> The model to validate. </param>
        /// <param name="logger"> The logger to use. </param>
        protected virtual void ValidateNoMutableKeys(
            [NotNull] IModel model,
            [NotNull] IDiagnosticsLogger<DbLoggerCategory.Model.Validation> logger)
        {
            Check.NotNull(model, nameof(model));

            foreach (var entityType in model.GetEntityTypes())
            {
                foreach (var key in entityType.GetDeclaredKeys())
                {
                    var mutableProperty = key.Properties.FirstOrDefault(p => p.ValueGenerated.HasFlag(ValueGenerated.OnUpdate));
                    if (mutableProperty != null)
                    {
                        throw new InvalidOperationException(CoreStrings.MutableKeyProperty(mutableProperty.Name));
                    }
                }
            }
        }

        /// <summary>
        ///     Validates the mapping/configuration of the model for cycles.
        /// </summary>
        /// <param name="model"> The model to validate. </param>
        /// <param name="logger"> The logger to use. </param>
        protected virtual void ValidateNoCycles(
            [NotNull] IModel model,
            [NotNull] IDiagnosticsLogger<DbLoggerCategory.Model.Validation> logger)
        {
            Check.NotNull(model, nameof(model));

            var graph = new Multigraph<IEntityType, IForeignKey>();
            foreach (var entityType in model.GetEntityTypes())
            {
                var primaryKey = entityType.FindPrimaryKey();
                if (primaryKey == null)
                {
                    continue;
                }

                foreach (var foreignKey in entityType.GetForeignKeys())
                {
                    var principalType = foreignKey.PrincipalEntityType;
                    if (!foreignKey.PrincipalKey.IsPrimaryKey()
                        || !PropertyListComparer.Instance.Equals(foreignKey.Properties, primaryKey.Properties)
                        || foreignKey.PrincipalEntityType.IsAssignableFrom(entityType))
                    {
                        continue;
                    }

<<<<<<< HEAD
                    foreach (var foreignKey in entityType.GetForeignKeys())
                    {
                        var principalType = foreignKey.PrincipalEntityType;
                        if (!foreignKey.PrincipalKey.IsPrimaryKey()
                            || !unvalidatedEntityTypes.Contains(principalType)
                            || foreignKey.PrincipalEntityType.IsAssignableFrom(entityType)
                            || !PropertyListComparer.Instance.Equals(foreignKey.Properties, primaryKey.Properties))
                        {
                            continue;
                        }

                        if (!reachableTypes.Add(principalType))
                        {
                            throw new InvalidOperationException(CoreStrings.IdentifyingRelationshipCycle(
                                rootEntityType.DisplayName(),
                                primaryKey.Properties.Format()));
                        }

                        typesToValidate.Enqueue(principalType);
                    }
                }

                foreach (var entityType in reachableTypes)
                {
                    unvalidatedEntityTypes.Remove(entityType);
=======
                    graph.AddVertex(entityType);
                    graph.AddVertex(principalType);
                    graph.AddEdge(entityType, principalType, foreignKey);
>>>>>>> 8e0caf03
                }
            }

            graph.TopologicalSort(
                tryBreakEdge: null,
                formatCycle: c => c.Select(d => d.Item1.DisplayName()).Join(" -> "),
                c => CoreStrings.IdentifyingRelationshipCycle(c));
        }

        /// <summary>
        ///     Validates the mapping/configuration of primary key nullability in the model.
        /// </summary>
        /// <param name="model"> The model to validate. </param>
        /// <param name="logger"> The logger to use. </param>
        protected virtual void ValidateNonNullPrimaryKeys(
            [NotNull] IModel model,
            [NotNull] IDiagnosticsLogger<DbLoggerCategory.Model.Validation> logger)
        {
            Check.NotNull(model, nameof(model));

            var entityTypeWithNullPk
                = model.GetEntityTypes()
                    .FirstOrDefault(et => !((EntityType)et).IsKeyless && et.BaseType == null && et.FindPrimaryKey() == null);

            if (entityTypeWithNullPk != null)
            {
                throw new InvalidOperationException(
                    CoreStrings.EntityRequiresKey(entityTypeWithNullPk.DisplayName()));
            }
        }

        /// <summary>
        ///     Validates the mapping/configuration of inheritance in the model.
        /// </summary>
        /// <param name="model"> The model to validate. </param>
        /// <param name="logger"> The logger to use. </param>
        protected virtual void ValidateClrInheritance(
            [NotNull] IModel model,
            [NotNull] IDiagnosticsLogger<DbLoggerCategory.Model.Validation> logger)
        {
            Check.NotNull(model, nameof(model));

            var validEntityTypes = new HashSet<IEntityType>();
            foreach (var entityType in model.GetEntityTypes())
            {
                ValidateClrInheritance(model, entityType, validEntityTypes);
            }
        }

        private void ValidateClrInheritance(
            [NotNull] IModel model,
            [NotNull] IEntityType entityType,
            [NotNull] HashSet<IEntityType> validEntityTypes)
        {
            Check.NotNull(model, nameof(model));
            Check.NotNull(entityType, nameof(entityType));
            Check.NotNull(validEntityTypes, nameof(validEntityTypes));

            if (validEntityTypes.Contains(entityType))
            {
                return;
            }

            if (entityType.HasSharedClrType
                && entityType.BaseType != null)
            {
                throw new InvalidOperationException(CoreStrings.SharedTypeDerivedType(entityType.DisplayName()));
            }

            if (!entityType.HasDefiningNavigation()
                && entityType.FindDeclaredOwnership() == null
                && entityType.BaseType != null)
            {
                var baseClrType = entityType.ClrType?.BaseType;
                while (baseClrType != null)
                {
                    var baseEntityType = model.FindEntityType(baseClrType);
                    if (baseEntityType != null)
                    {
                        if (!baseEntityType.IsAssignableFrom(entityType))
                        {
                            throw new InvalidOperationException(
                                CoreStrings.InconsistentInheritance(
                                    entityType.DisplayName(), entityType.BaseType.DisplayName(), baseEntityType.DisplayName()));
                        }

                        break;
                    }

                    baseClrType = baseClrType.BaseType;
                }
            }

            if (entityType.ClrType?.IsInstantiable() == false
                && !entityType.GetDerivedTypes().Any())
            {
                throw new InvalidOperationException(
                    CoreStrings.AbstractLeafEntityType(entityType.DisplayName()));
            }

            validEntityTypes.Add(entityType);
        }

        /// <summary>
        ///     Validates the mapping/configuration of inheritance in the model.
        /// </summary>
        /// <param name="model"> The model to validate. </param>
        /// <param name="logger"> The logger to use. </param>
        [Obsolete("Use ValidateInheritanceMapping")]
        protected virtual void ValidateDiscriminatorValues(
            [NotNull] IModel model,
            [NotNull] IDiagnosticsLogger<DbLoggerCategory.Model.Validation> logger)
        {
            foreach (var rootEntityType in model.GetRootEntityTypes())
            {
                ValidateDiscriminatorValues(rootEntityType);
            }
        }

        /// <summary>
        ///     Validates the mapping of inheritance in the model.
        /// </summary>
        /// <param name="model"> The model to validate. </param>
        /// <param name="logger"> The logger to use. </param>
        protected virtual void ValidateInheritanceMapping(
            [NotNull] IModel model,
            [NotNull] IDiagnosticsLogger<DbLoggerCategory.Model.Validation> logger)
        {
#pragma warning disable CS0618 // Type or member is obsolete
            ValidateDiscriminatorValues(model, logger);
#pragma warning restore CS0618 // Type or member is obsolete
        }

        /// <summary>
        ///     Validates the discriminator and values for all entity types derived from the given one.
        /// </summary>
        /// <param name="rootEntityType"> The entity type to validate. </param>
        protected virtual void ValidateDiscriminatorValues([NotNull] IEntityType rootEntityType)
        {
            var derivedTypes = rootEntityType.GetDerivedTypesInclusive().ToList();
            if (derivedTypes.Count == 1)
            {
                return;
            }

            var discriminatorProperty = rootEntityType.GetDiscriminatorProperty();
            if (discriminatorProperty == null)
            {
                throw new InvalidOperationException(
                    CoreStrings.NoDiscriminatorProperty(rootEntityType.DisplayName()));
            }

            var discriminatorValues = new Dictionary<object, IEntityType>(discriminatorProperty.GetKeyValueComparer());

            foreach (var derivedType in derivedTypes)
            {
                if (derivedType.ClrType?.IsInstantiable() != true)
                {
                    continue;
                }

                var discriminatorValue = derivedType.GetDiscriminatorValue();
                if (discriminatorValue == null)
                {
                    throw new InvalidOperationException(
                        CoreStrings.NoDiscriminatorValue(derivedType.DisplayName()));
                }

                if (discriminatorValues.TryGetValue(discriminatorValue, out var duplicateEntityType))
                {
                    throw new InvalidOperationException(
                        CoreStrings.DuplicateDiscriminatorValue(
                            derivedType.DisplayName(), discriminatorValue, duplicateEntityType.DisplayName()));
                }

                discriminatorValues[discriminatorValue] = derivedType;
            }
        }

        /// <summary>
        ///     Validates the mapping/configuration of change tracking in the model.
        /// </summary>
        /// <param name="model"> The model to validate. </param>
        /// <param name="logger"> The logger to use. </param>
        protected virtual void ValidateChangeTrackingStrategy(
            [NotNull] IModel model,
            [NotNull] IDiagnosticsLogger<DbLoggerCategory.Model.Validation> logger)
        {
            Check.NotNull(model, nameof(model));

            var requireFullNotifications = (string)model[CoreAnnotationNames.FullChangeTrackingNotificationsRequiredAnnotation] == "true";
            foreach (var entityType in model.GetEntityTypes())
            {
                var errorMessage = entityType.AsEntityType().CheckChangeTrackingStrategy(
                    entityType.GetChangeTrackingStrategy(), requireFullNotifications);

                if (errorMessage != null)
                {
                    throw new InvalidOperationException(errorMessage);
                }
            }
        }

        /// <summary>
        ///     Validates the mapping/configuration of ownership in the model.
        /// </summary>
        /// <param name="model"> The model to validate. </param>
        /// <param name="logger"> The logger to use. </param>
        protected virtual void ValidateOwnership(
            [NotNull] IModel model,
            [NotNull] IDiagnosticsLogger<DbLoggerCategory.Model.Validation> logger)
        {
            Check.NotNull(model, nameof(model));

            foreach (var entityType in model.GetEntityTypes())
            {
                var ownerships = entityType.GetForeignKeys().Where(fk => fk.IsOwnership).ToList();
                if (ownerships.Count > 1)
                {
                    throw new InvalidOperationException(CoreStrings.MultipleOwnerships(
                        entityType.DisplayName(),
                        string.Join(", ",
                            ownerships.Select(o => $"'{o.PrincipalEntityType.DisplayName()}.{o.PrincipalToDependent?.Name}'"))));
                }

                if (ownerships.Count == 1)
                {
                    var ownership = ownerships[0];
                    if (entityType.BaseType != null
                        && ownership.DeclaringEntityType == entityType)
                    {
                        throw new InvalidOperationException(CoreStrings.OwnedDerivedType(entityType.DisplayName()));
                    }

                    foreach (var referencingFk in entityType.GetReferencingForeignKeys().Where(
                        fk => !fk.IsOwnership
                            && !Contains(fk.DeclaringEntityType.FindOwnership(), fk)))
                    {
                        throw new InvalidOperationException(
                            CoreStrings.PrincipalOwnedType(
                                referencingFk.DeclaringEntityType.DisplayName()
                                + (referencingFk.DependentToPrincipal == null
                                    ? ""
                                    : "." + referencingFk.DependentToPrincipal.Name),
                                referencingFk.PrincipalEntityType.DisplayName()
                                + (referencingFk.PrincipalToDependent == null
                                    ? ""
                                    : "." + referencingFk.PrincipalToDependent.Name),
                                entityType.DisplayName()));
                    }

                    foreach (var fk in entityType.GetDeclaredForeignKeys().Where(
                        fk => !fk.IsOwnership
                            && fk.PrincipalToDependent != null
                            && !Contains(fk.DeclaringEntityType.FindOwnership(), fk)))
                    {
                        throw new InvalidOperationException(
                            CoreStrings.InverseToOwnedType(
                                fk.PrincipalEntityType.DisplayName(),
                                fk.PrincipalToDependent.Name,
                                entityType.DisplayName(),
                                ownership.PrincipalEntityType.DisplayName()));
                    }
                }
                else if (entityType.HasClrType()
                    && ((IMutableModel)model).IsOwned(entityType.ClrType))
                {
                    throw new InvalidOperationException(CoreStrings.OwnerlessOwnedType(entityType.DisplayName()));
                }
            }
        }

        private bool Contains(IForeignKey inheritedFk, IForeignKey derivedFk)
            => inheritedFk != null
                && inheritedFk.PrincipalEntityType.IsAssignableFrom(derivedFk.PrincipalEntityType)
                && PropertyListComparer.Instance.Equals(inheritedFk.Properties, derivedFk.Properties);

        /// <summary>
        ///     Validates the mapping/configuration of foreign keys in the model.
        /// </summary>
        /// <param name="model"> The model to validate. </param>
        /// <param name="logger"> The logger to use. </param>
        protected virtual void ValidateForeignKeys(
            [NotNull] IModel model,
            [NotNull] IDiagnosticsLogger<DbLoggerCategory.Model.Validation> logger)
        {
            Check.NotNull(model, nameof(model));

            foreach (var entityType in model.GetEntityTypes())
            {
                foreach (var declaredForeignKey in entityType.GetDeclaredForeignKeys())
                {
                    if (declaredForeignKey.PrincipalEntityType == declaredForeignKey.DeclaringEntityType
                        && declaredForeignKey.PrincipalKey.Properties.SequenceEqual(declaredForeignKey.Properties))
                    {
                        logger.RedundantForeignKeyWarning(declaredForeignKey);
                    }

                    if (entityType.BaseType == null
                        || declaredForeignKey.IsBaseLinking())
                    {
                        continue;
                    }

                    foreach (var generatedProperty in declaredForeignKey.Properties)
                    {
                        if (!generatedProperty.ValueGenerated.ForAdd())
                        {
                            continue;
                        }

                        foreach (var inheritedKey in generatedProperty.GetContainingKeys())
                        {
                            if (inheritedKey.DeclaringEntityType != entityType
                                && inheritedKey.Properties.All(p => declaredForeignKey.Properties.Contains(p))
                                && !ContainedInForeignKeyForAllConcreteTypes(inheritedKey.DeclaringEntityType, generatedProperty))
                            {
                                throw new InvalidOperationException(
                                    CoreStrings.ForeignKeyPropertyInKey(
                                        generatedProperty.Name,
                                        entityType.DisplayName(),
                                        inheritedKey.Properties.Format(),
                                        inheritedKey.DeclaringEntityType.DisplayName()));
                            }
                        }
                    }
                }
            }

            static bool ContainedInForeignKeyForAllConcreteTypes(IEntityType entityType, IProperty property)
                => entityType.ClrType?.IsAbstract == true
                    && entityType.GetDerivedTypes().Where(t => t.ClrType?.IsAbstract != true)
                        .All(d => d.GetForeignKeys()
                            .Any(fk => fk.Properties.Contains(property)));
        }

        /// <summary>
        ///     Validates the mapping/configuration of defining navigations in the model.
        /// </summary>
        /// <param name="model"> The model to validate. </param>
        /// <param name="logger"> The logger to use. </param>
        protected virtual void ValidateDefiningNavigations(
            [NotNull] IModel model,
            [NotNull] IDiagnosticsLogger<DbLoggerCategory.Model.Validation> logger)
        {
            Check.NotNull(model, nameof(model));

            foreach (var entityType in model.GetEntityTypes())
            {
                if (entityType.DefiningEntityType != null)
                {
                    if (entityType.FindDefiningNavigation() == null
                        || (entityType.DefiningEntityType as EntityType)?.Builder == null)
                    {
                        throw new InvalidOperationException(
                            CoreStrings.NoDefiningNavigation(
                                entityType.DefiningNavigationName, entityType.DisplayName(), entityType.DefiningEntityType.DisplayName()));
                    }

                    var ownership = entityType.GetForeignKeys().SingleOrDefault(fk => fk.IsOwnership);
                    if (ownership != null)
                    {
                        if (ownership.PrincipalToDependent?.Name != entityType.DefiningNavigationName)
                        {
                            var ownershipNavigation = ownership.PrincipalToDependent == null
                                ? ""
                                : "." + ownership.PrincipalToDependent.Name;
                            throw new InvalidOperationException(
                                CoreStrings.NonDefiningOwnership(
                                    ownership.PrincipalEntityType.DisplayName() + ownershipNavigation,
                                    entityType.DefiningNavigationName,
                                    entityType.DisplayName()));
                        }

                        foreach (var otherEntityType in model.GetEntityTypes()
                            .Where(et => et.ClrType == entityType.ClrType && et != entityType))
                        {
                            if (!otherEntityType.GetForeignKeys().Any(fk => fk.IsOwnership))
                            {
                                throw new InvalidOperationException(
                                    CoreStrings.InconsistentOwnership(entityType.DisplayName(), otherEntityType.DisplayName()));
                            }
                        }
                    }
                }
            }
        }

        /// <summary>
        ///     Validates the mapping/configuration of properties mapped to fields in the model.
        /// </summary>
        /// <param name="model"> The model to validate. </param>
        /// <param name="logger"> The logger to use. </param>
        protected virtual void ValidateFieldMapping(
            [NotNull] IModel model,
            [NotNull] IDiagnosticsLogger<DbLoggerCategory.Model.Validation> logger)
        {
            Check.NotNull(model, nameof(model));

            foreach (var entityType in model.GetEntityTypes())
            {
                var properties = new HashSet<IPropertyBase>(
                    entityType
                        .GetDeclaredProperties()
                        .Cast<IPropertyBase>()
                        .Concat(entityType.GetDeclaredNavigations())
                        .Where(p => !p.IsShadowProperty() && !p.IsIndexerProperty()));

                var constructorBinding = (InstantiationBinding)entityType[CoreAnnotationNames.ConstructorBinding];

                if (constructorBinding != null)
                {
                    foreach (var consumedProperty in constructorBinding.ParameterBindings.SelectMany(p => p.ConsumedProperties))
                    {
                        properties.Remove(consumedProperty);
                    }
                }

                foreach (var propertyBase in properties)
                {
                    if (!propertyBase.TryGetMemberInfo(
                        forConstruction: true,
                        forSet: true,
                        memberInfo: out _,
                        errorMessage: out var errorMessage))
                    {
                        throw new InvalidOperationException(errorMessage);
                    }

                    if (!propertyBase.TryGetMemberInfo(
                        forConstruction: false,
                        forSet: true,
                        memberInfo: out _,
                        errorMessage: out errorMessage))
                    {
                        throw new InvalidOperationException(errorMessage);
                    }

                    if (!propertyBase.TryGetMemberInfo(
                        forConstruction: false,
                        forSet: false,
                        memberInfo: out _,
                        errorMessage: out errorMessage))
                    {
                        throw new InvalidOperationException(errorMessage);
                    }
                }
            }
        }

        /// <summary>
        ///     Validates the type mapping of properties the model.
        /// </summary>
        /// <param name="model"> The model to validate. </param>
        /// <param name="logger"> The logger to use. </param>
        protected virtual void ValidateTypeMappings(
            [NotNull] IModel model,
            [NotNull] IDiagnosticsLogger<DbLoggerCategory.Model.Validation> logger)
        {
            Check.NotNull(model, nameof(model));
            Check.NotNull(logger, nameof(logger));

            foreach (var entityType in model.GetEntityTypes())
            {
                foreach (var property in entityType.GetDeclaredProperties())
                {
                    var converter = property.GetValueConverter();
                    if (converter != null
                        && property[CoreAnnotationNames.ValueComparer] == null)
                    {
                        var type = converter.ModelClrType;
                        if (type != typeof(string)
                            && !(type == typeof(byte[]) && property.IsKey()) // Already special-cased elsewhere
                            && type.TryGetSequenceType() != null)
                        {
                            logger.CollectionWithoutComparer(property);
                        }
                    }

                    if (property.IsKey()
                        || property.IsForeignKey()
                        || property.IsUniqueIndex())
                    {
                        var _ = property.GetCurrentValueComparer(); // Will throw if there is no way to compare
                    }
                }
            }
        }

        /// <summary>
        ///     Validates the mapping/configuration of query filters in the model.
        /// </summary>
        /// <param name="model"> The model to validate. </param>
        /// <param name="logger"> The logger to use. </param>
        protected virtual void ValidateQueryFilters(
            [NotNull] IModel model,
            [NotNull] IDiagnosticsLogger<DbLoggerCategory.Model.Validation> logger)
        {
            Check.NotNull(model, nameof(model));

            foreach (var entityType in model.GetEntityTypes())
            {
                if (entityType.GetQueryFilter() != null)
                {
                    if (entityType.BaseType != null)
                    {
                        throw new InvalidOperationException(
                            CoreStrings.BadFilterDerivedType(
                                entityType.GetQueryFilter(),
                                entityType.DisplayName(),
                                entityType.GetRootType().DisplayName()));
                    }

                    if (entityType.IsOwned())
                    {
                        throw new InvalidOperationException(
                            CoreStrings.BadFilterOwnedType(entityType.GetQueryFilter(), entityType.DisplayName()));
                    }
                }

                var requiredNavigationWithQueryFilter = entityType.GetNavigations()
                    .Where(
                        n => !n.IsCollection
                            && n.ForeignKey.IsRequired
                            && n.IsOnDependent
                            && n.ForeignKey.PrincipalEntityType.GetQueryFilter() != null
                            && n.ForeignKey.DeclaringEntityType.GetQueryFilter() == null).FirstOrDefault();

                if (requiredNavigationWithQueryFilter != null)
                {
                    logger.PossibleIncorrectRequiredNavigationWithQueryFilterInteractionWarning(
                        requiredNavigationWithQueryFilter.ForeignKey);
                }
            }
        }

        /// <summary>
        ///     Validates the mapping/configuration of data (e.g. seed data) in the model.
        /// </summary>
        /// <param name="model"> The model to validate. </param>
        /// <param name="logger"> The logger to use. </param>
        protected virtual void ValidateData([NotNull] IModel model, [NotNull] IDiagnosticsLogger<DbLoggerCategory.Model.Validation> logger)
        {
            Check.NotNull(model, nameof(model));

            var identityMaps = new Dictionary<IKey, IIdentityMap>();
            var sensitiveDataLogged = logger.ShouldLogSensitiveData();

            foreach (var entityType in model.GetEntityTypes())
            {
                var key = entityType.FindPrimaryKey();
                if (key == null)
                {
                    continue;
                }

                IIdentityMap identityMap = null;
                foreach (var seedDatum in entityType.GetSeedData())
                {
                    foreach (var property in entityType.GetProperties())
                    {
                        if (!seedDatum.TryGetValue(property.Name, out var value)
                            || value == null)
                        {
                            if (!property.IsNullable
                                && ((!property.RequiresValueGenerator()
                                        && !property.ValueGenerated.ForAdd())
                                    || property.IsPrimaryKey()))
                            {
                                throw new InvalidOperationException(
                                    CoreStrings.SeedDatumMissingValue(entityType.DisplayName(), property.Name));
                            }
                        }
                        else if (property.RequiresValueGenerator()
                            && property.IsPrimaryKey()
                            && property.ClrType.IsDefaultValue(value))
                        {
                            if (property.ClrType.IsSignedInteger())
                            {
                                throw new InvalidOperationException(
                                    CoreStrings.SeedDatumSignedNumericValue(entityType.DisplayName(), property.Name));
                            }

                            throw new InvalidOperationException(
                                CoreStrings.SeedDatumDefaultValue(
                                    entityType.DisplayName(), property.Name, property.ClrType.GetDefaultValue()));
                        }
                        else if (!property.ClrType.IsAssignableFrom(value.GetType().GetTypeInfo()))
                        {
                            if (sensitiveDataLogged)
                            {
                                throw new InvalidOperationException(
                                    CoreStrings.SeedDatumIncompatibleValueSensitive(
                                        entityType.DisplayName(), value, property.Name, property.ClrType.DisplayName()));
                            }

                            throw new InvalidOperationException(
                                CoreStrings.SeedDatumIncompatibleValue(
                                    entityType.DisplayName(), property.Name, property.ClrType.DisplayName()));
                        }
                    }

                    var keyValues = new object[key.Properties.Count];
                    for (var i = 0; i < key.Properties.Count; i++)
                    {
                        keyValues[i] = seedDatum[key.Properties[i].Name];
                    }

                    foreach (var navigation in entityType.GetNavigations().Concat<INavigationBase>(entityType.GetSkipNavigations()))
                    {
                        if (seedDatum.TryGetValue(navigation.Name, out var value)
                            && ((navigation.IsCollection && value is IEnumerable collection && collection.Any())
                                || (!navigation.IsCollection && value != null)))
                        {
                            var foreignKey = navigation is INavigation nav
                                ? nav.ForeignKey
                                : ((ISkipNavigation)navigation).ForeignKey;
                            if (sensitiveDataLogged)
                            {
                                throw new InvalidOperationException(
                                    CoreStrings.SeedDatumNavigationSensitive(
                                        entityType.DisplayName(),
                                        string.Join(", ", key.Properties.Select((p, i) => p.Name + ":" + keyValues[i])),
                                        navigation.Name,
                                        foreignKey.DeclaringEntityType.DisplayName(),
                                        foreignKey.Properties.Format()));
                            }

                            throw new InvalidOperationException(
                                CoreStrings.SeedDatumNavigation(
                                    entityType.DisplayName(),
                                    navigation.Name,
                                    foreignKey.DeclaringEntityType.DisplayName(),
                                    foreignKey.Properties.Format()));
                        }
                    }

                    if (identityMap == null)
                    {
                        if (!identityMaps.TryGetValue(key, out identityMap))
                        {
                            identityMap = key.GetIdentityMapFactory()(sensitiveDataLogged);
                            identityMaps[key] = identityMap;
                        }
                    }

                    var entry = identityMap.TryGetEntry(keyValues);
                    if (entry != null)
                    {
                        if (sensitiveDataLogged)
                        {
                            throw new InvalidOperationException(
                                CoreStrings.SeedDatumDuplicateSensitive(
                                    entityType.DisplayName(),
                                    string.Join(", ", key.Properties.Select((p, i) => p.Name + ":" + keyValues[i]))));
                        }

                        throw new InvalidOperationException(
                            CoreStrings.SeedDatumDuplicate(
                                entityType.DisplayName(), key.Properties.Format()));
                    }

                    entry = new InternalShadowEntityEntry(null, entityType);

                    identityMap.Add(keyValues, entry);
                }
            }
        }

        /// <summary>
        ///     Logs all shadow properties that were created because there was no matching CLR member.
        /// </summary>
        /// <param name="model"> The model to validate. </param>
        /// <param name="logger"> The logger to use. </param>
        protected virtual void LogShadowProperties(
            [NotNull] IModel model,
            [NotNull] IDiagnosticsLogger<DbLoggerCategory.Model.Validation> logger)
        {
            Check.NotNull(model, nameof(model));

            foreach (IConventionEntityType entityType in model.GetEntityTypes())
            {
                if (entityType.ClrType == null)
                {
                    continue;
                }

                foreach (var property in entityType.GetDeclaredProperties())
                {
                    if (property.IsImplicitlyCreated())
                    {
                        logger.ShadowPropertyCreated(property);
                    }
                }
            }
        }
    }
}<|MERGE_RESOLUTION|>--- conflicted
+++ resolved
@@ -478,37 +478,9 @@
                         continue;
                     }
 
-<<<<<<< HEAD
-                    foreach (var foreignKey in entityType.GetForeignKeys())
-                    {
-                        var principalType = foreignKey.PrincipalEntityType;
-                        if (!foreignKey.PrincipalKey.IsPrimaryKey()
-                            || !unvalidatedEntityTypes.Contains(principalType)
-                            || foreignKey.PrincipalEntityType.IsAssignableFrom(entityType)
-                            || !PropertyListComparer.Instance.Equals(foreignKey.Properties, primaryKey.Properties))
-                        {
-                            continue;
-                        }
-
-                        if (!reachableTypes.Add(principalType))
-                        {
-                            throw new InvalidOperationException(CoreStrings.IdentifyingRelationshipCycle(
-                                rootEntityType.DisplayName(),
-                                primaryKey.Properties.Format()));
-                        }
-
-                        typesToValidate.Enqueue(principalType);
-                    }
-                }
-
-                foreach (var entityType in reachableTypes)
-                {
-                    unvalidatedEntityTypes.Remove(entityType);
-=======
                     graph.AddVertex(entityType);
                     graph.AddVertex(principalType);
                     graph.AddEdge(entityType, principalType, foreignKey);
->>>>>>> 8e0caf03
                 }
             }
 
