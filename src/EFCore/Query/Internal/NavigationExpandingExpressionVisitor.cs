--- conflicted
+++ resolved
@@ -461,6 +461,7 @@
                             return ProcessInclude(
                                 source,
                                 methodCallExpression.Arguments[1],
+                                method.Name == nameof(EntityFrameworkQueryableExtensions.Include));
                                 thenInclude: false,
                                 setLoaded: true);
 
@@ -468,9 +469,7 @@
                             return ProcessInclude(
                                 source,
                                 methodCallExpression.Arguments[1],
-<<<<<<< HEAD
                                 method.Name == nameof(EntityFrameworkQueryableExtensions.ThenInclude));
-=======
                                 thenInclude: true,
                                 setLoaded: true);
 
@@ -478,9 +477,9 @@
                             return ProcessInclude(
                                 source,
                                 methodCallExpression.Arguments[1],
+                                method.Name == nameof(EntityFrameworkQueryableExtensions.NotQuiteInclude));
                                 thenInclude: false,
                                 setLoaded: false);
->>>>>>> 45d27f2c
 
                         case nameof(Queryable.GroupBy)
                             when genericMethod == QueryableMethods.GroupByWithKeySelector:
